import express from "express";
import { body, query, validationResult } from "express-validator";
import Appointment from "../models/Appointment.js";
import Patient from "../models/Patient.js";
import PatientUser from "../models/PatientUser.js";
import { authenticateToken, requireStaff } from "../middleware/auth.js";

const router = express.Router();

// Get all appointments with filtering and pagination
router.get("/", [authenticateToken, requireStaff], async (req, res) => {
  try {
    const page = parseInt(req.query.page) || 1;
    const limit = parseInt(req.query.limit) || 20;
    const skip = (page - 1) * limit;

    // Build filter object
    const filter = {};

    if (req.query.date) {
      const date = new Date(req.query.date);
      filter.appointmentDate = {
        $gte: new Date(date.getFullYear(), date.getMonth(), date.getDate()),
        $lt: new Date(date.getFullYear(), date.getMonth(), date.getDate() + 1),
      };
    }

    if (req.query.status) {
      filter.status = req.query.status;
    }

    if (req.query.doctorType) {
      filter.doctorType = req.query.doctorType;
    }

    if (req.query.doctorName) {
      filter.doctorName = req.query.doctorName;
    }

    // Add this block to filter by patientId
    if (req.query.patientId) {
      console.log(
        "🔍 Filtering appointments by patientId:",
        req.query.patientId
      );
      const patient = await Patient.findOne({ patientId: req.query.patientId });
      if (patient) {
        console.log(
          "✅ Found patient:",
          patient.patientId,
          "ObjectId:",
          patient._id
        );
        filter.patient = patient._id;
      } else {
        console.log("❌ Patient not found for patientId:", req.query.patientId);
        // If patient not found, return empty result
        return res.json({
          success: true,
          data: {
            appointments: [],
            pagination: {
              current: page,
              pages: 0,
              total: 0,
              hasNext: false,
              hasPrev: false,
            },
          },
        });
      }
    }

    console.log("🔍 Final filter object:", JSON.stringify(filter, null, 2));

    const appointments = await Appointment.find(filter)
      .populate(
        "patient",
        "patientId patientType pediatricRecord.nameOfChildren obGyneRecord.patientName"
      )
      .populate("patientUserId", "fullName email phoneNumber")
      .populate("bookedBy", "firstName lastName")
      .sort({ createdAt: -1, appointmentDate: -1, appointmentTime: -1 }) // Most recently created first, then by appointment date/time
      .skip(skip)
      .limit(limit);

    const total = await Appointment.countDocuments(filter);

    res.json({
      success: true,
      data: {
        appointments,
        pagination: {
          current: page,
          pages: Math.ceil(total / limit),
          total,
          hasNext: page < Math.ceil(total / limit),
          hasPrev: page > 1,
        },
      },
    });
  } catch (error) {
    console.error("Get appointments error:", error);
    res.status(500).json({
      success: false,
      message: "Server error retrieving appointments",
    });
  }
});

// Get single appointment
router.get("/:id", [authenticateToken, requireStaff], async (req, res) => {
  try {
    const appointment = await Appointment.findById(req.params.id)
      .populate("patient")
      .populate("bookedBy", "firstName lastName")
      .populate("confirmedBy", "firstName lastName");

    if (!appointment) {
      return res.status(404).json({
        success: false,
        message: "Appointment not found",
      });
    }

    res.json({
      success: true,
      data: { appointment },
    });
  } catch (error) {
    console.error("Get appointment error:", error);
    res.status(500).json({
      success: false,
      message: "Server error retrieving appointment",
    });
  }
});

// Create new appointment
router.post(
  "/",
  [
    authenticateToken,
    requireStaff,
    body("patientId").notEmpty().withMessage("Patient ID is required"),
    body("doctorType")
      .isIn(["ob-gyne", "pediatric"])
      .withMessage("Valid doctor type is required"),
    body("doctorName")
      .isIn(["Dr. Maria Sarah L. Manaloto", "Dr. Shara Laine S. Vino"])
      .withMessage("Valid doctor name is required"),
    body("appointmentDate")
      .isISO8601()
      .withMessage("Valid appointment date is required"),
    body("appointmentTime")
      .matches(/^(0?[1-9]|1[0-2]):[0-5][0-9] (AM|PM)$/i)
      .withMessage("Valid appointment time is required"),
    body("endTime")
      .optional()
      .matches(/^(0?[1-9]|1[0-2]):[0-5][0-9] (AM|PM)$/i)
      .withMessage("Valid end time is required"),
    body("estimatedWaitTime")
      .optional()
      .isInt({ min: 0 })
      .withMessage("Waiting time must be a positive number"),
    body("serviceType").notEmpty().withMessage("Service type is required"),
    // Phone will be defaulted from the patient record if missing
    body("contactInfo.primaryPhone").optional(),
    body("reasonForVisit")
      .optional()
      .isLength({ max: 500 })
      .withMessage("Reason for visit too long"),
  ],
  async (req, res) => {
    try {
      const errors = validationResult(req);
      if (!errors.isEmpty()) {
        return res.status(400).json({
          success: false,
          message: "Validation failed",
          errors: errors.array(),
        });
      }

      const {
        patientId,
        doctorType,
        doctorName,
        appointmentDate,
        appointmentTime,
        endTime,
        estimatedWaitTime,
        serviceType,
        contactInfo,
        reasonForVisit,
        symptoms,
        appointmentType,
        priority,
        patientInstructions,
        staffNotes,
      } = req.body;

      // Find patient
      const patient = await Patient.findOne({ patientId, isActive: true });
      if (!patient) {
        return res.status(404).json({
          success: false,
          message: "Patient not found",
        });
      }

      // Validate doctor type matches patient type
      if (
        (doctorType === "pediatric" && patient.patientType !== "pediatric") ||
        (doctorType === "ob-gyne" && patient.patientType !== "ob-gyne")
      ) {
        return res.status(400).json({
          success: false,
          message: "Doctor type does not match patient type",
        });
      }

      // Derive required display fields from patient record
      const derivedPatientName =
        patient.patientType === "ob-gyne"
          ? patient.obGyneRecord?.patientName || ""
          : patient.pediatricRecord?.nameOfChildren || "";
      const derivedContactNumber =
        patient.patientType === "ob-gyne"
          ? patient.obGyneRecord?.contactNumber || ""
          : patient.pediatricRecord?.contactNumber || "";

      // Provide safe default for serviceType if missing
      const safeServiceType =
        serviceType && serviceType.length > 0
          ? serviceType
          : patient.patientType === "ob-gyne"
          ? "PRENATAL_CHECKUP"
          : "WELL_CHILD_CHECKUP";

      // Normalize legacy/general labels to valid enum
      const normalizedServiceType = (() => {
        if (!safeServiceType)
          return patient.patientType === "ob-gyne"
            ? "PRENATAL_CHECKUP"
            : "WELL_CHILD_CHECKUP";
        if (safeServiceType === "REGULAR_CHECKUP") {
          return patient.patientType === "ob-gyne"
            ? "PRENATAL_CHECKUP"
            : "WELL_CHILD_CHECKUP";
        }
        return safeServiceType;
      })();

      // Check for existing appointment at the same time
      const existingAppointment = await Appointment.findOne({
        doctorName,
        appointmentDate: new Date(appointmentDate),
        appointmentTime,
        status: { $in: ["scheduled", "confirmed"] },
      });

      if (existingAppointment) {
        return res.status(400).json({
          success: false,
          message: "Time slot already booked",
        });
      }

      // Create appointment
      const appointment = new Appointment({
        patient: patient._id,
        doctorType,
        doctorName,
        appointmentDate: new Date(appointmentDate),
        appointmentTime,
        endTime: endTime || undefined,
        estimatedWaitTime: estimatedWaitTime ? parseInt(estimatedWaitTime) : undefined,
        serviceType: normalizedServiceType,
        contactInfo:
          contactInfo && contactInfo.primaryPhone
            ? contactInfo
            : { primaryPhone: derivedContactNumber || "" },
        reasonForVisit,
        symptoms,
        appointmentType: appointmentType || "regular",
        priority: priority || "normal",
        patientInstructions,
        staffNotes,
        bookedBy: req.user._id,
        // Required by schema for staff bookings
        patientName: derivedPatientName,
        contactNumber: derivedContactNumber || contactInfo?.primaryPhone || "",
        bookingSource: "staff",
      });

      await appointment.save();

      const populatedAppointment = await Appointment.findById(appointment._id)
        .populate(
          "patient",
          "patientId patientType pediatricRecord.nameOfChildren obGyneRecord.patientName"
        )
        .populate("bookedBy", "firstName lastName");

      res.status(201).json({
        success: true,
        message: "Appointment booked successfully",
        data: { appointment: populatedAppointment },
      });
    } catch (error) {
      console.error("Create appointment error:", error);
      res.status(500).json({
        success: false,
        message: "Server error creating appointment",
      });
    }
  }
);

// Update appointment status
router.patch(
  "/:id/status",
  [
    authenticateToken,
    requireStaff,
    body("status")
      .isIn([
        "scheduled",
        "confirmed",
        "completed",
        "cancelled",
        "no-show",
        "rescheduled",
      ])
      .withMessage("Valid status is required"),
  ],
  async (req, res) => {
    try {
      const errors = validationResult(req);
      if (!errors.isEmpty()) {
        return res.status(400).json({
          success: false,
          message: "Validation failed",
          errors: errors.array(),
        });
      }

      const { status, cancellationReason, reason, staffNotes } = req.body;

      const appointment = await Appointment.findById(req.params.id);
      if (!appointment) {
        return res.status(404).json({
          success: false,
          message: "Appointment not found",
        });
      }

      if (status === "confirmed") {
        appointment.status = status;
        appointment.confirmedBy = req.user._id;

        // Update patient status to 'Active' when appointment is confirmed
        if (appointment.patient) {
          const patient = await Patient.findById(appointment.patient);
          if (patient && patient.status === "New") {
            patient.status = "Active";
            await patient.save();
          }
        }
      } else if (status === "cancelled") {
        // Admin cancellation: Cancel immediately for all appointments (no patient approval needed)
        // The patient will be notified but doesn't need to confirm
        appointment.status = "cancelled";
        if (cancellationReason || reason) {
          appointment.cancellationReason = cancellationReason || reason;
        }
        // Record that this was cancelled by admin/staff
        if (appointment.bookingSource === "patient_portal" && appointment.patientUserId) {
          appointment.cancellationRequest = {
            status: "approved", // Already approved by admin
            reason: cancellationReason || reason || "Cancelled by staff",
            requestedAt: new Date(),
            reviewedAt: new Date(),
            reviewedBy: req.user._id,
            adminNotes: "Cancelled by clinic staff"
          };
        }
      } else {
        appointment.status = status;
      }

      if (staffNotes) {
        appointment.staffNotes = staffNotes;
      }

      if (staffNotes) {
        appointment.staffNotes = staffNotes;
      }

      await appointment.save();

      const updatedAppointment = await Appointment.findById(appointment._id)
        .populate(
          "patient",
          "patientId patientType pediatricRecord.nameOfChildren obGyneRecord.patientName"
        )
        .populate("bookedBy", "firstName lastName")
        .populate("confirmedBy", "firstName lastName");

      res.json({
        success: true,
        message: `Appointment ${status} successfully`,
        data: { appointment: updatedAppointment },
      });
    } catch (error) {
      console.error("Update appointment status error:", error);
      res.status(500).json({
        success: false,
        message: "Server error updating appointment",
      });
    }
  }
);

// Approve patient cancellation request
router.patch(
  "/:id/approve-cancellation",
  [authenticateToken, requireStaff],
  async (req, res) => {
    try {
      const appointment = await Appointment.findById(req.params.id);
      if (!appointment) {
        return res.status(404).json({
          success: false,
          message: "Appointment not found",
        });
      }

<<<<<<< HEAD
    const previousStatus = appointment.status;
    appointment.status = status;
    
    if (status === 'confirmed') {
      appointment.confirmedBy = req.user._id;
      
      // Update patient status to 'Active' when appointment is confirmed
      if (appointment.patient) {
        const patient = await Patient.findById(appointment.patient);
        if (patient && patient.status === 'New') {
          patient.status = 'Active';
          await patient.save();
        }
=======
      if (appointment.status !== "cancellation_pending") {
        return res.status(400).json({
          success: false,
          message: "Appointment is not pending cancellation approval",
        });
>>>>>>> 7e0d888d
      }

<<<<<<< HEAD
    // Track no-show counts and lock booking after 3 strikes
    if (status === 'no-show' && previousStatus !== 'no-show' && appointment.patient) {
      const patient = await Patient.findById(appointment.patient);
      if (patient) {
        patient.noShowCount = (patient.noShowCount || 0) + 1;
        patient.lastNoShowAt = new Date();
        if (patient.noShowCount >= 3) {
          patient.appointmentLocked = true;
        }
        await patient.save();
      }
    }

    await appointment.save();
=======
      // Check if this is a patient-initiated cancellation request
      if (!appointment.cancellationRequest || !appointment.cancellationRequest.requestedBy) {
        return res.status(400).json({
          success: false,
          message: "This is not a patient-initiated cancellation request",
        });
      }
>>>>>>> 7e0d888d

      // Approve the cancellation
      appointment.status = "cancelled";
      appointment.cancellationRequest.status = "approved";
      appointment.cancellationRequest.reviewedAt = new Date();
      appointment.cancellationRequest.reviewedBy = req.user._id;
      if (req.body.adminNotes) {
        appointment.cancellationRequest.adminNotes = req.body.adminNotes;
      }

      await appointment.save();

      const updatedAppointment = await Appointment.findById(appointment._id)
        .populate(
          "patient",
          "patientId patientType pediatricRecord.nameOfChildren obGyneRecord.patientName"
        )
        .populate("bookedBy", "firstName lastName")
        .populate("confirmedBy", "firstName lastName");

      res.json({
        success: true,
        message: "Cancellation request approved successfully",
        data: { appointment: updatedAppointment },
      });
    } catch (error) {
      console.error("Approve cancellation error:", error);
      res.status(500).json({
        success: false,
        message: "Server error approving cancellation",
      });
    }
  }
);

// Reject patient cancellation request
router.patch(
  "/:id/reject-cancellation",
  [authenticateToken, requireStaff],
  async (req, res) => {
    try {
      const appointment = await Appointment.findById(req.params.id);
      if (!appointment) {
        return res.status(404).json({
          success: false,
          message: "Appointment not found",
        });
      }

      if (appointment.status !== "cancellation_pending") {
        return res.status(400).json({
          success: false,
          message: "Appointment is not pending cancellation approval",
        });
      }

      // Check if this is a patient-initiated cancellation request
      if (!appointment.cancellationRequest || !appointment.cancellationRequest.requestedBy) {
        return res.status(400).json({
          success: false,
          message: "This is not a patient-initiated cancellation request",
        });
      }

      // Reject the cancellation - restore to previous status (usually confirmed or scheduled)
      const previousStatus = appointment.cancellationRequest.previousStatus || "confirmed";
      appointment.status = previousStatus;
      appointment.cancellationRequest.status = "rejected";
      appointment.cancellationRequest.reviewedAt = new Date();
      appointment.cancellationRequest.reviewedBy = req.user._id;
      if (req.body.adminNotes) {
        appointment.cancellationRequest.adminNotes = req.body.adminNotes;
      }

      await appointment.save();

      const updatedAppointment = await Appointment.findById(appointment._id)
        .populate(
          "patient",
          "patientId patientType pediatricRecord.nameOfChildren obGyneRecord.patientName"
        )
        .populate("bookedBy", "firstName lastName")
        .populate("confirmedBy", "firstName lastName");

      res.json({
        success: true,
        message: "Cancellation request rejected successfully",
        data: { appointment: updatedAppointment },
      });
    } catch (error) {
      console.error("Reject cancellation error:", error);
      res.status(500).json({
        success: false,
        message: "Server error rejecting cancellation",
      });
    }
  }
);

// Reschedule appointment
router.patch(
  "/:id/reschedule",
  [
    authenticateToken,
    requireStaff,
    body("newDate").isISO8601().withMessage("Valid new date is required"),
    body("newTime")
      .matches(/^(0?[1-9]|1[0-2]):[0-5][0-9] (AM|PM)$/i)
      .withMessage("Valid new time is required"),
    body("reason")
      .optional()
      .isLength({ max: 500 })
      .withMessage("Reason too long"),
  ],
  async (req, res) => {
    try {
      const errors = validationResult(req);
      if (!errors.isEmpty()) {
        return res.status(400).json({
          success: false,
          message: "Validation failed",
          errors: errors.array(),
        });
      }

      const { newDate, newTime, reason } = req.body;

      const appointment = await Appointment.findById(req.params.id);
      if (!appointment) {
        return res.status(404).json({
          success: false,
          message: "Appointment not found",
        });
      }

      // Parse the date string properly to avoid timezone issues
      // newDate is in format "YYYY-MM-DD", create date at UTC noon to avoid timezone shifts
      // Using noon (12:00) ensures the date won't shift to previous day regardless of timezone
      const [year, month, day] = newDate.split('-');
      const parsedDate = new Date(Date.UTC(parseInt(year), parseInt(month) - 1, parseInt(day), 12, 0, 0));

      // Validate doctor availability for the new date
      const dayOfWeek = parsedDate.getDay(); // 0 = Sunday, 1 = Monday, etc.

      const schedules = {
        "Dr. Maria Sarah L. Manaloto": {
          1: { start: "08:00 AM", end: "12:00 PM" }, // Monday
          3: { start: "09:00 AM", end: "02:00 PM" }, // Wednesday
          5: { start: "01:00 PM", end: "05:00 PM" }, // Friday
        },
        "Dr. Shara Laine S. Vino": {
          1: { start: "01:00 PM", end: "05:00 PM" }, // Monday
          2: { start: "01:00 PM", end: "05:00 PM" }, // Tuesday
          4: { start: "08:00 AM", end: "12:00 PM" }, // Thursday
        },
      };

      const doctorSchedule = schedules[appointment.doctorName];
      if (doctorSchedule && !doctorSchedule[dayOfWeek]) {
        return res.status(400).json({
          success: false,
          message: `${appointment.doctorName} is not available on ${parsedDate.toLocaleDateString('en-US', { weekday: 'long' })}. Please select a different date.`,
        });
      }

      // Check for conflicts
      const existingAppointment = await Appointment.findOne({
        _id: { $ne: appointment._id },
        doctorName: appointment.doctorName,
        appointmentDate: parsedDate,
        appointmentTime: newTime,
        status: { $in: ["scheduled", "confirmed", "reschedule_pending"] },
      });

      if (existingAppointment) {
        return res.status(400).json({
          success: false,
          message: "New time slot already booked",
        });
      }

      // Store original appointment details
      appointment.rescheduledFrom = {
        originalDate: appointment.appointmentDate,
        originalTime: appointment.appointmentTime,
        reason: reason || "Rescheduled by staff",
      };

      // If this is a patient portal booking, require patient approval
      if (appointment.bookingSource === "patient_portal" && appointment.patientUserId) {
        // Store reschedule request for patient approval
        appointment.rescheduleRequest = {
          status: "pending",
          reason: reason || "Rescheduled by staff",
          requestedAt: new Date(),
          preferredDate: parsedDate,
          preferredTime: newTime,
        };
        appointment.appointmentDate = parsedDate;
        appointment.appointmentTime = newTime;
        appointment.status = "reschedule_pending";
      } else {
        // For staff bookings, reschedule directly
        appointment.appointmentDate = parsedDate;
        appointment.appointmentTime = newTime;
        appointment.status = "rescheduled";
      }

      await appointment.save();

      const updatedAppointment = await Appointment.findById(appointment._id)
        .populate(
          "patient",
          "patientId patientType pediatricRecord.nameOfChildren obGyneRecord.patientName"
        )
        .populate("bookedBy", "firstName lastName");

      res.json({
        success: true,
        message: "Appointment rescheduled successfully",
        data: { appointment: updatedAppointment },
      });
    } catch (error) {
      console.error("Reschedule appointment error:", error);
      res.status(500).json({
        success: false,
        message: "Server error rescheduling appointment",
      });
    }
  }
);

// Get daily appointments for a specific doctor
router.get("/daily", [authenticateToken, requireStaff], async (req, res) => {
  try {
    const { doctorName } = req.query;
    const date = req.query.date ? new Date(req.query.date) : new Date();

    if (!doctorName) {
      return res.status(400).json({
        success: false,
        message: "Doctor name is required",
      });
    }

    const appointments = await Appointment.find({
      doctorName,
      appointmentDate: {
        $gte: new Date(date.getFullYear(), date.getMonth(), date.getDate()),
        $lt: new Date(date.getFullYear(), date.getMonth(), date.getDate() + 1),
      },
      status: { $ne: "cancelled" },
    })
      .populate(
        "patient",
        "patientId patientType pediatricRecord.nameOfChildren obGyneRecord.patientName"
      )
      .populate("patientUserId", "fullName email phoneNumber")
      .sort({ appointmentTime: 1 });

    res.json({
      success: true,
      data: {
        doctor: doctorName,
        date: date.toISOString().split("T")[0],
        appointments,
        count: appointments.length,
      },
    });
  } catch (error) {
    console.error("Get daily appointments error:", error);
    res.status(500).json({
      success: false,
      message: "Server error retrieving daily appointments",
    });
  }
});

// Update appointment diagnosis
router.patch(
  "/:id/diagnosis",
  [authenticateToken, requireStaff],
  async (req, res) => {
    try {
      const { id } = req.params;
      const { diagnosis } = req.body;

      const appointment = await Appointment.findByIdAndUpdate(
        id,
        { diagnosis },
        { new: true }
      );

      if (!appointment) {
        return res.status(404).json({
          success: false,
          message: "Appointment not found",
        });
      }

      res.json({
        success: true,
        data: appointment,
        message: "Diagnosis updated successfully",
      });
    } catch (error) {
      console.error("Error updating diagnosis:", error);
      res.status(500).json({
        success: false,
        message: "Failed to update diagnosis",
      });
    }
  }
);

export default router;<|MERGE_RESOLUTION|>--- conflicted
+++ resolved
@@ -356,6 +356,8 @@
         });
       }
 
+      const previousStatus = appointment.status;
+
       if (status === "confirmed") {
         appointment.status = status;
         appointment.confirmedBy = req.user._id;
@@ -394,8 +396,17 @@
         appointment.staffNotes = staffNotes;
       }
 
-      if (staffNotes) {
-        appointment.staffNotes = staffNotes;
+      // Track no-show counts and lock booking after 3 strikes
+      if (status === 'no-show' && previousStatus !== 'no-show' && appointment.patient) {
+        const patient = await Patient.findById(appointment.patient);
+        if (patient) {
+          patient.noShowCount = (patient.noShowCount || 0) + 1;
+          patient.lastNoShowAt = new Date();
+          if (patient.noShowCount >= 3) {
+            patient.appointmentLocked = true;
+          }
+          await patient.save();
+        }
       }
 
       await appointment.save();
@@ -437,45 +448,13 @@
         });
       }
 
-<<<<<<< HEAD
-    const previousStatus = appointment.status;
-    appointment.status = status;
-    
-    if (status === 'confirmed') {
-      appointment.confirmedBy = req.user._id;
-      
-      // Update patient status to 'Active' when appointment is confirmed
-      if (appointment.patient) {
-        const patient = await Patient.findById(appointment.patient);
-        if (patient && patient.status === 'New') {
-          patient.status = 'Active';
-          await patient.save();
-        }
-=======
       if (appointment.status !== "cancellation_pending") {
         return res.status(400).json({
           success: false,
           message: "Appointment is not pending cancellation approval",
         });
->>>>>>> 7e0d888d
-      }
-
-<<<<<<< HEAD
-    // Track no-show counts and lock booking after 3 strikes
-    if (status === 'no-show' && previousStatus !== 'no-show' && appointment.patient) {
-      const patient = await Patient.findById(appointment.patient);
-      if (patient) {
-        patient.noShowCount = (patient.noShowCount || 0) + 1;
-        patient.lastNoShowAt = new Date();
-        if (patient.noShowCount >= 3) {
-          patient.appointmentLocked = true;
-        }
-        await patient.save();
-      }
-    }
-
-    await appointment.save();
-=======
+      }
+
       // Check if this is a patient-initiated cancellation request
       if (!appointment.cancellationRequest || !appointment.cancellationRequest.requestedBy) {
         return res.status(400).json({
@@ -483,7 +462,6 @@
           message: "This is not a patient-initiated cancellation request",
         });
       }
->>>>>>> 7e0d888d
 
       // Approve the cancellation
       appointment.status = "cancelled";
