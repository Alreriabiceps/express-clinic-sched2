console.log('Starting app.js...');
import express from 'express';
import mongoose from 'mongoose';
import cors from 'cors';
import helmet from 'helmet';
import rateLimit from 'express-rate-limit';
import dotenv from 'dotenv';

// Import routes
import authRoutes from './routes/auth.js';
import appointmentRoutes from './routes/appointments.js';
import patientRoutes from './routes/patients.js';
import reportRoutes from './routes/reports.js';
import availabilityRoutes from './routes/availability.js';
import patientAuthRoutes from './routes/patientAuth.js';
import patientBookingRoutes from './routes/patientBooking.js';
import settingsRoutes from './routes/settings.js';
<<<<<<< HEAD
import { createServer } from 'http';
import { Server } from 'socket.io';
=======
>>>>>>> 7e0d888d

// Load environment variables
dotenv.config();

const app = express();
const httpServer = createServer(app);
const io = new Server(httpServer, {
  cors: {
    origin: process.env.FRONTEND_URL || 'http://localhost:5173',
    methods: ["GET", "POST", "PUT", "PATCH", "DELETE"],
    credentials: true
  }
});

const PORT = process.env.PORT || 8000;

// Make io available in routes
app.use((req, res, next) => {
  req.io = io;
  next();
});

// Security middleware
app.use(helmet());

const allowedOrigins = [
  process.env.FRONTEND_URL,
  'http://localhost:5173',
  'http://localhost:5174', // Add port 5174
  'http://localhost:3000', // Common React port
  'https://vmclinic.vercel.app',
  'https://vm-clinic.vercel.app', 
  'https://vite-clinic.vercel.app',
  // Add more Vercel patterns
  'https://clinic-frontend.vercel.app',
  'https://clinic-app.vercel.app'
];

// Function to check if origin is a Vercel deployment
const isVercelOrigin = (origin) => {
  return origin && origin.includes('.vercel.app');
};

// Function to check if origin is localhost (any port)
const isLocalhostOrigin = (origin) => {
  return origin && origin.startsWith('http://localhost:');
};

app.use(cors({
  origin: function(origin, callback) {
    console.log('CORS Debug - Origin:', origin);
    console.log('CORS Debug - Allowed Origins:', allowedOrigins);
    
    // allow requests with no origin (like mobile apps, curl, etc.)
    if (!origin) return callback(null, true);
    
    if (allowedOrigins.includes(origin) || isVercelOrigin(origin) || isLocalhostOrigin(origin)) {
      return callback(null, true);
    } else {
      console.log('CORS Rejected Origin:', origin);
      return callback(new Error('Not allowed by CORS'));
    }
  },
  credentials: true
}));

// Rate limiting - Very permissive for development
const limiter = rateLimit({
  windowMs: 15 * 60 * 1000, // 15 minutes
<<<<<<< HEAD
  max: 5000, // limit each IP to 5000 requests per windowMs
  standardHeaders: true, // Return rate limit info in the `RateLimit-*` headers
  legacyHeaders: false, // Disable the `X-RateLimit-*` headers
  message: 'Too many requests from this IP, please try again later.'
=======
  max: process.env.NODE_ENV === 'production' ? 100 : 50000, // Very high limit for development
  message: 'Too many requests from this IP, please try again later.',
  standardHeaders: true, // Return rate limit info in the `RateLimit-*` headers
  legacyHeaders: false, // Disable the `X-RateLimit-*` headers
>>>>>>> 7e0d888d
});
app.use(limiter);

// Auth rate limiting (more restrictive) - Very permissive for development
const authLimiter = rateLimit({
  windowMs: 15 * 60 * 1000, // 15 minutes
<<<<<<< HEAD
  max: 500, // limit each IP to 500 auth requests per windowMs
  standardHeaders: true,
  legacyHeaders: false,
  message: 'Too many login attempts, please try again later.'
=======
  max: process.env.NODE_ENV === 'production' ? 50 : 5000, // Very high limit for development
  message: 'Too many login attempts, please try again later.',
  standardHeaders: true,
  legacyHeaders: false,
>>>>>>> 7e0d888d
});

// Body parsing middleware
app.use(express.json({ limit: '10mb' }));
app.use(express.urlencoded({ extended: true }));

// MongoDB connection
console.log('Attempting to connect to MongoDB...');
mongoose.connect(process.env.MONGODB_URI || 'mongodb://localhost:27017/vm-clinic')
  .then(() => console.log('Connected to MongoDB'))
  .catch(err => console.error('MongoDB connection error:', err));

// Socket.io connection handler
io.on('connection', (socket) => {
  console.log('User connected:', socket.id);

  socket.on('disconnect', () => {
    console.log('User disconnected:', socket.id);
  });
});

// Routes
app.use('/api/auth', authLimiter, authRoutes);
app.use('/api/appointments', appointmentRoutes);
app.use('/api/patients', patientRoutes);
app.use('/api/reports', reportRoutes);
app.use('/api/availability', availabilityRoutes);

// Patient portal routes
app.use('/api/patient/auth', authLimiter, patientAuthRoutes);
app.use('/api/patient/booking', patientBookingRoutes);

// Settings routes
app.use('/api/settings', settingsRoutes);

// Health check endpoint
app.get('/api/health', (req, res) => {
  res.json({ status: 'OK', timestamp: new Date().toISOString() });
});

// Error handling middleware
app.use((err, req, res, next) => {
  console.error(err.stack);
  res.status(500).json({
    message: 'Something went wrong!',
    error: process.env.NODE_ENV === 'development' ? err.message : {}
  });
});

// 404 handler
app.use('*', (req, res) => {
  res.status(404).json({ message: 'Route not found' });
});

httpServer.listen(PORT, () => {
  console.log(`Server running on port ${PORT}`);
});

export default app; <|MERGE_RESOLUTION|>--- conflicted
+++ resolved
@@ -15,11 +15,8 @@
 import patientAuthRoutes from './routes/patientAuth.js';
 import patientBookingRoutes from './routes/patientBooking.js';
 import settingsRoutes from './routes/settings.js';
-<<<<<<< HEAD
 import { createServer } from 'http';
 import { Server } from 'socket.io';
-=======
->>>>>>> 7e0d888d
 
 // Load environment variables
 dotenv.config();
@@ -89,34 +86,20 @@
 // Rate limiting - Very permissive for development
 const limiter = rateLimit({
   windowMs: 15 * 60 * 1000, // 15 minutes
-<<<<<<< HEAD
-  max: 5000, // limit each IP to 5000 requests per windowMs
-  standardHeaders: true, // Return rate limit info in the `RateLimit-*` headers
-  legacyHeaders: false, // Disable the `X-RateLimit-*` headers
-  message: 'Too many requests from this IP, please try again later.'
-=======
   max: process.env.NODE_ENV === 'production' ? 100 : 50000, // Very high limit for development
   message: 'Too many requests from this IP, please try again later.',
   standardHeaders: true, // Return rate limit info in the `RateLimit-*` headers
   legacyHeaders: false, // Disable the `X-RateLimit-*` headers
->>>>>>> 7e0d888d
 });
 app.use(limiter);
 
 // Auth rate limiting (more restrictive) - Very permissive for development
 const authLimiter = rateLimit({
   windowMs: 15 * 60 * 1000, // 15 minutes
-<<<<<<< HEAD
-  max: 500, // limit each IP to 500 auth requests per windowMs
-  standardHeaders: true,
-  legacyHeaders: false,
-  message: 'Too many login attempts, please try again later.'
-=======
   max: process.env.NODE_ENV === 'production' ? 50 : 5000, // Very high limit for development
   message: 'Too many login attempts, please try again later.',
   standardHeaders: true,
   legacyHeaders: false,
->>>>>>> 7e0d888d
 });
 
 // Body parsing middleware
